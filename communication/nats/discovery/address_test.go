/*
 * Copyright (C) 2017 The "MysteriumNetwork/node" Authors.
 *
 * This program is free software: you can redistribute it and/or modify
 * it under the terms of the GNU General Public License as published by
 * the Free Software Foundation, either version 3 of the License, or
 * (at your option) any later version.
 *
 * This program is distributed in the hope that it will be useful,
 * but WITHOUT ANY WARRANTY; without even the implied warranty of
 * MERCHANTABILITY or FITNESS FOR A PARTICULAR PURPOSE.  See the
 * GNU General Public License for more details.
 *
 * You should have received a copy of the GNU General Public License
 * along with this program.  If not, see <http://www.gnu.org/licenses/>.
 */

package discovery

import (
	"testing"

	"github.com/mysteriumnetwork/node/identity"
	dto_discovery "github.com/mysteriumnetwork/node/service_discovery/dto"
	"github.com/nats-io/go-nats"
	"github.com/stretchr/testify/assert"
)

func TestNewAddress(t *testing.T) {
	address := NewAddress("topic1234", "nats://far-server:1234")

	assert.Equal(
		t,
		&AddressNATS{
			servers: []string{"nats://far-server:1234"},
			topic:   "topic1234",
		},
		address,
	)
}

func TestNewAddressFromHostAndID(t *testing.T) {
	var tests = []struct {
		uri  string
		want string
	}{
		{"127.0.0.1", "nats://127.0.0.1:4222"},
		{"nats://127.0.0.1", "nats://127.0.0.1:4222"},
		{"127.0.0.1:4222", "nats://127.0.0.1:4222"},
		{"nats://127.0.0.1:4222", "nats://127.0.0.1:4222"},

		{"nats://127.0.0.1:4333", "nats://127.0.0.1:4333"},
		{"nats://example.com:4333", "nats://example.com:4333"},
	}

	myID := identity.FromAddress("provider1")
<<<<<<< HEAD
	brokerIP := "127.0.0.1"
	address := NewAddressGenerate(brokerIP, myID, "noop")

	assert.Equal(
		t,
		&AddressNATS{
			servers: []string{"nats://" + brokerIP + ":4222"},
			topic:   "provider1.noop",
		},
		address,
	)
=======
	for _, tc := range tests {
		address, err := NewAddressFromHostAndID(tc.uri, myID)
		assert.NoError(t, err)
		assert.Equal(
			t,
			&AddressNATS{
				servers: []string{tc.want},
				topic:   "provider1",
			},
			address,
		)

	}
>>>>>>> 29bf251d
}

func TestNewAddressForContact(t *testing.T) {
	address, err := NewAddressForContact(dto_discovery.Contact{
		Type: "nats/v1",
		Definition: ContactNATSV1{
			Topic:           "123456",
			BrokerAddresses: []string{"nats://far-server:4222"},
		},
	})

	assert.NoError(t, err)
	assert.Equal(
		t,
		&AddressNATS{
			servers: []string{"nats://far-server:4222"},
			topic:   "123456",
		},
		address,
	)
}

func TestNewAddressForContact_UnknownType(t *testing.T) {
	address, err := NewAddressForContact(dto_discovery.Contact{
		Type: "natc/v1",
	})

	assert.EqualError(t, err, "invalid contact type: natc/v1")
	assert.Nil(t, address)
}

func TestNewAddressForContact_UnknownDefinition(t *testing.T) {
	type badDefinition struct{}

	address, err := NewAddressForContact(dto_discovery.Contact{
		Type:       "nats/v1",
		Definition: badDefinition{},
	})

	assert.EqualError(t, err, "invalid contact definition: discovery.badDefinition{}")
	assert.Nil(t, address)
}

func TestAddress_Disconnect_EmptyAddress(t *testing.T) {
	address := &AddressNATS{}
	address.Disconnect()
}

func TestAddress_Disconnect_AfterFailedConnect(t *testing.T) {
	address := &AddressNATS{
		servers: []string{"nats://far-server:4222"},
	}

	assert.EqualError(t, address.Connect(), "nats: no servers available for connection")
	address.Disconnect()
}

func TestAddress_GetConnection(t *testing.T) {
	expectedConnectin := &nats.Conn{}
	address := &AddressNATS{connection: expectedConnectin}

	assert.Exactly(t, expectedConnectin, address.GetConnection())
}

func TestAddress_GetTopic(t *testing.T) {
	address := &AddressNATS{topic: "123456"}

	assert.Equal(t, "123456", address.GetTopic())
}

func TestAddress_GetContact(t *testing.T) {
	address := &AddressNATS{
		servers: []string{"nats://far-server:4222"},
		topic:   "123456",
	}

	assert.Equal(
		t,
		dto_discovery.Contact{
			Type: "nats/v1",
			Definition: ContactNATSV1{
				Topic:           "123456",
				BrokerAddresses: []string{"nats://far-server:4222"},
			},
		},
		address.GetContact(),
	)
}<|MERGE_RESOLUTION|>--- conflicted
+++ resolved
@@ -54,33 +54,19 @@
 	}
 
 	myID := identity.FromAddress("provider1")
-<<<<<<< HEAD
-	brokerIP := "127.0.0.1"
-	address := NewAddressGenerate(brokerIP, myID, "noop")
-
-	assert.Equal(
-		t,
-		&AddressNATS{
-			servers: []string{"nats://" + brokerIP + ":4222"},
-			topic:   "provider1.noop",
-		},
-		address,
-	)
-=======
 	for _, tc := range tests {
-		address, err := NewAddressFromHostAndID(tc.uri, myID)
+		address, err := NewAddressFromHostAndID(tc.uri, myID, "noop")
 		assert.NoError(t, err)
 		assert.Equal(
 			t,
 			&AddressNATS{
 				servers: []string{tc.want},
-				topic:   "provider1",
+				topic:   "provider1.noop",
 			},
 			address,
 		)
 
 	}
->>>>>>> 29bf251d
 }
 
 func TestNewAddressForContact(t *testing.T) {
