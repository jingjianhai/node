--- conflicted
+++ resolved
@@ -261,22 +261,11 @@
 		return
 	}
 
-<<<<<<< HEAD
-	var address = actionArgs[0]
-	var beneficiary string
-	if len(actionArgs) >= 1 {
-		beneficiary = actionArgs[1]
-	}
-
-	hermesID := config.GetString(config.FlagHermesID)
-	err := c.tequilapi.SettleWithBeneficiary(address, beneficiary, hermesID)
-=======
 	address := actionArgs[0]
 	beneficiary := actionArgs[1]
-	accountantID := config.GetString(config.FlagAccountantID)
-
-	err := c.tequilapi.SettleWithBeneficiary(address, beneficiary, accountantID)
->>>>>>> afcd1400
+	hermesID := config.GetString(config.FlagHermesID)
+
+	err := c.tequilapi.SettleWithBeneficiary(address, beneficiary, hermesID)
 	if err != nil {
 		warn(errors.Wrap(err, "could not set beneficiary"))
 		return
