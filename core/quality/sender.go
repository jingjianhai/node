/*
 * Copyright (C) 2019 The "MysteriumNetwork/node" Authors.
 *
 * This program is free software: you can redistribute it and/or modify
 * it under the terms of the GNU General Public License as published by
 * the Free Software Foundation, either version 3 of the License, or
 * (at your option) any later version.
 *
 * This program is distributed in the hope that it will be useful,
 * but WITHOUT ANY WARRANTY; without even the implied warranty of
 * MERCHANTABILITY or FITNESS FOR A PARTICULAR PURPOSE.  See the
 * GNU General Public License for more details.
 *
 * You should have received a copy of the GNU General Public License
 * along with this program.  If not, see <http://www.gnu.org/licenses/>.
 */

package quality

import (
	"fmt"
	"math/big"
	"runtime"
	"sync"
	"time"

	"github.com/mysteriumnetwork/node/core/connection/connectionstate"
	"github.com/mysteriumnetwork/node/core/discovery"
	"github.com/mysteriumnetwork/node/eventbus"
	"github.com/mysteriumnetwork/node/identity"
	"github.com/mysteriumnetwork/node/market"
	sessionEvent "github.com/mysteriumnetwork/node/session/event"
	pingpongEvent "github.com/mysteriumnetwork/node/session/pingpong/event"
	"github.com/mysteriumnetwork/node/trace"
	"github.com/rs/zerolog/log"
)

const (
	appName             = "myst"
	sessionDataName     = "session_data"
	sessionTokensName   = "session_tokens"
	sessionEventName    = "session_event"
	traceEventName      = "trace_event"
	unlockEventName     = "unlock"
	proposalEventName   = "proposal_event"
	natMappingEventName = "nat_mapping"
)

// Transport allows sending events
type Transport interface {
	SendEvent(Event) error
}

// NewSender creates metrics sender with appropriate transport
func NewSender(transport Transport, appVersion string) *Sender {
	return &Sender{
		Transport:  transport,
		AppVersion: appVersion,

		sessionsActive: make(map[string]sessionContext),
	}
}

// Sender builds events and sends them using given transport
type Sender struct {
	Transport  Transport
	AppVersion string

	sessionsMu     sync.RWMutex
	sessionsActive map[string]sessionContext
}

// Event contains data about event, which is sent using transport
type Event struct {
	Application appInfo     `json:"application"`
	EventName   string      `json:"eventName"`
	CreatedAt   int64       `json:"createdAt"`
	Context     interface{} `json:"context"`
}

type appInfo struct {
	Name    string `json:"name"`
	Version string `json:"version"`
	OS      string `json:"os"`
	Arch    string `json:"arch"`
}

type natMappingContext struct {
	Stage        string              `json:"stage"`
	Successful   bool                `json:"successful"`
	ErrorMessage *string             `json:"error_message"`
	Gateways     []map[string]string `json:"gateways,omitempty"`
}

type sessionEventContext struct {
	Event string
	sessionContext
}

type sessionDataContext struct {
	Rx, Tx uint64
	sessionContext
}

type sessionTokensContext struct {
	Tokens *big.Int
	sessionContext
}

type sessionTraceContext struct {
	Duration time.Duration
	Stage    string
	sessionContext
}

type sessionContext struct {
	ID              string
	Consumer        string
	Provider        string
	ServiceType     string
	ProviderCountry string
	ConsumerCountry string
	AccountantID    string
}

// Subscribe subscribes to relevant events of event bus.
func (sender *Sender) Subscribe(bus eventbus.Subscriber) error {
	if err := bus.SubscribeAsync(connectionstate.AppTopicConnectionState, sender.sendConnStateEvent); err != nil {
		return err
	}
	if err := bus.SubscribeAsync(connectionstate.AppTopicConnectionSession, sender.sendSessionEvent); err != nil {
		return err
	}
	if err := bus.SubscribeAsync(sessionEvent.AppTopicSession, sender.sendServiceSessionEvent); err != nil {
		return err
	}
	if err := bus.SubscribeAsync(connectionstate.AppTopicConnectionStatistics, sender.sendSessionData); err != nil {
		return err
	}
	if err := bus.SubscribeAsync(pingpongEvent.AppTopicInvoicePaid, sender.sendSessionEarning); err != nil {
		return err
	}
	if err := bus.SubscribeAsync(discovery.AppTopicProposalAnnounce, sender.sendProposalEvent); err != nil {
		return err
	}
	if err := bus.SubscribeAsync(trace.AppTopicTraceEvent, sender.sendTraceEvent); err != nil {
		return err
	}

	return bus.SubscribeAsync(identity.AppTopicIdentityUnlock, sender.sendUnlockEvent)
}

// sendSessionData sends transferred information about session.
func (sender *Sender) sendSessionData(e connectionstate.AppEventConnectionStatistics) {
	if e.SessionInfo.SessionID == "" {
		return
	}

	sender.sendEvent(sessionDataName, sessionDataContext{
		Rx:             e.Stats.BytesReceived,
		Tx:             e.Stats.BytesSent,
		sessionContext: sender.toSessionContext(e.SessionInfo),
	})
}

func (sender *Sender) sendSessionEarning(e pingpongEvent.AppEventInvoicePaid) {
	session, err := sender.recoverSessionContext(e.SessionID)
	if err != nil {
		log.Warn().Err(err).Msg("Can't recover session context")
		return
	}

	sender.sendEvent(sessionTokensName, sessionTokensContext{
		Tokens:         e.Invoice.AgreementTotal,
		sessionContext: session,
	})
}

// sendConnStateEvent sends session update events.
func (sender *Sender) sendConnStateEvent(e connectionstate.AppEventConnectionState) {
	if e.SessionInfo.SessionID == "" {
		return
	}

	sender.sendEvent(sessionEventName, sessionEventContext{
		Event:          string(e.State),
		sessionContext: sender.toSessionContext(e.SessionInfo),
	})
}

func (sender *Sender) sendServiceSessionEvent(e sessionEvent.AppEventSession) {
	if e.Session.ID == "" {
		return
	}

	sessionContext := sessionContext{
		ID:              e.Session.ID,
		Consumer:        e.Session.ConsumerID.Address,
		Provider:        e.Session.Proposal.ProviderID,
		ServiceType:     e.Session.Proposal.ServiceType,
		ProviderCountry: e.Session.Proposal.ServiceDefinition.GetLocation().Country,
<<<<<<< HEAD
		// TODO Consumer country is unkonwn for provider sessions
		ConsumerCountry: "",
		AccountantID:    e.Session.HermesID.Hex(),
=======
		ConsumerCountry: e.Session.ConsumerLocation.Country,
		AccountantID:    e.Session.AccountantID.Hex(),
>>>>>>> 3016d188
	}

	switch e.Status {
	case sessionEvent.CreatedStatus:
		sender.rememberSessionContext(sessionContext)
	case sessionEvent.RemovedStatus:
		sender.forgetSessionContext(sessionContext)
	}
}

// sendSessionEvent sends session update events.
func (sender *Sender) sendSessionEvent(e connectionstate.AppEventConnectionSession) {
	if e.SessionInfo.SessionID == "" {
		return
	}
	sessionContext := sender.toSessionContext(e.SessionInfo)

	switch e.Status {
	case connectionstate.SessionCreatedStatus:
		sender.rememberSessionContext(sessionContext)
		sender.sendEvent(sessionEventName, sessionEventContext{
			Event:          e.Status,
			sessionContext: sessionContext,
		})
	case connectionstate.SessionEndedStatus:
		sender.sendEvent(sessionEventName, sessionEventContext{
			Event:          e.Status,
			sessionContext: sessionContext,
		})
		sender.forgetSessionContext(sessionContext)
	}
}

// sendUnlockEvent sends startup event
func (sender *Sender) sendUnlockEvent(id string) {
	sender.sendEvent(unlockEventName, id)
}

// sendProposalEvent sends provider proposal event.
func (sender *Sender) sendProposalEvent(p market.ServiceProposal) {
	sender.sendEvent(proposalEventName, p)
}

func (sender *Sender) sendTraceEvent(stage trace.Event) {
	session, err := sender.recoverSessionContext(stage.ID)
	if err != nil {
		log.Warn().Err(err).Msg("Can't recover session context")
		return
	}

	sender.sendEvent(traceEventName, sessionTraceContext{
		Duration:       stage.Duration,
		Stage:          stage.Key,
		sessionContext: session,
	})
}

// SendNATMappingSuccessEvent sends event about successful NAT mapping
func (sender *Sender) SendNATMappingSuccessEvent(stage string, gateways []map[string]string) {
	sender.sendEvent(natMappingEventName, natMappingContext{
		Stage:      stage,
		Successful: true,
		Gateways:   gateways,
	})
}

// SendNATMappingFailEvent sends event about failed NAT mapping
func (sender *Sender) SendNATMappingFailEvent(stage string, gateways []map[string]string, err error) {
	errorMessage := err.Error()
	sender.sendEvent(natMappingEventName, natMappingContext{
		Stage:        stage,
		Successful:   false,
		ErrorMessage: &errorMessage,
		Gateways:     gateways,
	})
}

func (sender *Sender) sendEvent(eventName string, context interface{}) {
	err := sender.Transport.SendEvent(Event{
		Application: appInfo{
			Name:    appName,
			OS:      runtime.GOOS,
			Arch:    runtime.GOARCH,
			Version: sender.AppVersion,
		},
		EventName: eventName,
		CreatedAt: time.Now().Unix(),
		Context:   context,
	})
	if err != nil {
		log.Warn().Err(err).Msg("Failed to send metric: " + eventName)
	}
}

func (sender *Sender) rememberSessionContext(context sessionContext) {
	sender.sessionsMu.Lock()
	defer sender.sessionsMu.Unlock()

	sender.sessionsActive[context.ID] = context
}

func (sender *Sender) forgetSessionContext(context sessionContext) {
	sender.sessionsMu.Lock()
	defer sender.sessionsMu.Unlock()

	delete(sender.sessionsActive, context.ID)
}

func (sender *Sender) recoverSessionContext(sessionID string) (sessionContext, error) {
	sender.sessionsMu.RLock()
	defer sender.sessionsMu.RUnlock()

	context, found := sender.sessionsActive[sessionID]
	if !found {
		return sessionContext{}, fmt.Errorf("unknown session: %s", sessionID)
	}

	return context, nil
}

func (sender *Sender) toSessionContext(session connectionstate.Status) sessionContext {
	return sessionContext{
		ID:              string(session.SessionID),
		Consumer:        session.ConsumerID.Address,
		Provider:        session.Proposal.ProviderID,
		ServiceType:     session.Proposal.ServiceType,
		ProviderCountry: session.Proposal.ServiceDefinition.GetLocation().Country,
<<<<<<< HEAD
		ConsumerCountry: sender.originCountry(),
		AccountantID:    session.HermesID.Hex(),
=======
		ConsumerCountry: session.ConsumerLocation.Country,
		AccountantID:    session.AccountantID.Hex(),
>>>>>>> 3016d188
	}
}<|MERGE_RESOLUTION|>--- conflicted
+++ resolved
@@ -199,14 +199,8 @@
 		Provider:        e.Session.Proposal.ProviderID,
 		ServiceType:     e.Session.Proposal.ServiceType,
 		ProviderCountry: e.Session.Proposal.ServiceDefinition.GetLocation().Country,
-<<<<<<< HEAD
-		// TODO Consumer country is unkonwn for provider sessions
-		ConsumerCountry: "",
+		ConsumerCountry: e.Session.ConsumerLocation.Country,
 		AccountantID:    e.Session.HermesID.Hex(),
-=======
-		ConsumerCountry: e.Session.ConsumerLocation.Country,
-		AccountantID:    e.Session.AccountantID.Hex(),
->>>>>>> 3016d188
 	}
 
 	switch e.Status {
@@ -334,12 +328,7 @@
 		Provider:        session.Proposal.ProviderID,
 		ServiceType:     session.Proposal.ServiceType,
 		ProviderCountry: session.Proposal.ServiceDefinition.GetLocation().Country,
-<<<<<<< HEAD
-		ConsumerCountry: sender.originCountry(),
+		ConsumerCountry: session.ConsumerLocation.Country,
 		AccountantID:    session.HermesID.Hex(),
-=======
-		ConsumerCountry: session.ConsumerLocation.Country,
-		AccountantID:    session.AccountantID.Hex(),
->>>>>>> 3016d188
 	}
 }